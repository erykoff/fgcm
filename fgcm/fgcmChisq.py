--- conflicted
+++ resolved
@@ -973,9 +973,6 @@
 
                 uNightIndex = np.unique(expNightIndexGOF)
 
-<<<<<<< HEAD
-                np.add.at(partialArray[self.fgcmPars.parO3Loc:
-=======
                 sumNumerator = np.zeros((goodStars.size, self.fgcmPars.nBands, self.fgcmPars.nCampaignNights))
                 sumNumerator[:, :, :] = 0.0
                 add_at_3d(sumNumerator,
@@ -987,7 +984,6 @@
                                         sumNumerator[gsGOF, obsBandIndexGOFI, expNightIndexGOFI] * objMagStdMeanErr2GO[obsFitUseGOI])
 
                 add_at_1d(partialArray[self.fgcmPars.parO3Loc:
->>>>>>> 8187ba0d
                                            (self.fgcmPars.parO3Loc +
                                             self.fgcmPars.nCampaignNights)],
                           expNightIndexGOF,
@@ -1072,11 +1068,6 @@
                 if (self.fgcmPars.hasExternalPwv and not self.fgcmPars.useRetrievedPwv):
                     hasExtGOF, = np.where(self.fgcmPars.externalPwvFlag[obsExpIndexGOF])
                     uNightIndexHasExt = np.unique(expNightIndexGOF[hasExtGOF])
-<<<<<<< HEAD
-
-                    # PWV Nightly Offset
-                    np.add.at(partialArray[self.fgcmPars.parExternalLnPwvOffsetLoc:
-=======
                     hasExtGOFG, = np.where(~self.fgcmPars.externalPwvFlag[obsExpIndexGOF[indGOF]])
 
                     # lnPw Nightly Offset
@@ -1097,7 +1088,6 @@
                                                         objMagStdMeanErr2GO[obsFitUseGOI[hasExtGOFG]])
 
                     add_at_1d(partialArray[self.fgcmPars.parExternalLnPwvOffsetLoc:
->>>>>>> 8187ba0d
                                                (self.fgcmPars.parExternalLnPwvOffsetLoc+
                                                 self.fgcmPars.nCampaignNights)],
                               expNightIndexGOF[hasExtGOF],
@@ -1323,9 +1313,6 @@
                         partialArray[3*self.fgcmPars.nFitPars + self.fgcmPars.parLnPwvInterceptLoc + uRefNightIndexNoExt] += 1
 
                     # lnPwv Nightly Slope
-<<<<<<< HEAD
-                    np.add.at(partialArray[self.fgcmPars.parLnPwvSlopeLoc:
-=======
 
                     dLdLnPwvSlopeGOFI = self.fgcmPars.expDeltaUT[obsExpIndexGOF[indGOF]] * dLdLnPwvGO[obsFitUseGOI]
 
@@ -1344,7 +1331,6 @@
                                                                     expNightIndexGOFI[noExtGOFG]] *
                                                        objMagStdMeanErr2GO[obsFitUseGOI[noExtGOFG]])
                     add_at_1d(partialArray[self.fgcmPars.parLnPwvSlopeLoc:
->>>>>>> 8187ba0d
                                                (self.fgcmPars.parLnPwvSlopeLoc+
                                                 self.fgcmPars.nCampaignNights)],
                               expNightIndexGOF[noExtGOF],
@@ -1378,9 +1364,6 @@
 
                     # lnPwv Nightly Quadratic
                     if self.useQuadraticPwv:
-<<<<<<< HEAD
-                        np.add.at(partialArray[self.fgcmPars.parLnPwvQuadraticLoc:
-=======
 
                         dLdLnPwvQuadraticGOFI = self.fgcmPars.expDeltaUT[obsExpIndexGOF[indGOF]]**2. * dLdLnPwvGO[obsFitUseGOI]
 
@@ -1402,7 +1385,6 @@
                                                            objMagStdMeanErr2GO[obsFitUseGOI[noExtGOFG]])
 
                         add_at_1d(partialArray[self.fgcmPars.parLnPwvQuadraticLoc:
->>>>>>> 8187ba0d
                                                    (self.fgcmPars.parLnPwvQuadraticLoc+
                                                     self.fgcmPars.nCampaignNights)],
                                   expNightIndexGOF[noExtGOF],
@@ -1440,35 +1422,7 @@
                 if (self.fgcmPars.hasExternalTau):
                     # NOT IMPLEMENTED PROPERLY YET
 
-<<<<<<< HEAD
-                    # Tau Nightly Offset
-                    np.add.at(partialArray[self.fgcmPars.parExternalLnTauOffsetLoc:
-                                               (self.fgcmPars.parExternalLnTauOffsetLoc+
-                                                self.fgcmPars.nCampaignNights)],
-                              expNightIndexGOF[hasExtGOF],
-                              deltaMagWeightedGOF[hasExtGOF] * (
-                            errSummandGOF[hasExtGOF] *
-                            dLdLnTauGO[obsFitUseGO[hasExtGOF]]))
-
-                    partialArray[self.fgcmPars.parExternalLnTauOffsetLoc +
-                                 uNightIndexHasExt] *= (2.0 / unitDict['lnTauUnit'])
-                    partialArray[self.fgcmPars.nFitPars +
-                                 self.fgcmPars.parExternalLnTauOffsetLoc +
-                                 uNightIndexHasExt] += 1
-
-                    # Tau Global Scale
-                    ## MAYBE: is this correct with the logs?
-
-                    partialArray[self.fgcmPars.parExternalLnTauScaleLoc] = 2.0 * (
-                        np.sum(deltaMagWeightedGOF[hasExtGOF] * (
-                                errSummandGOF[hasExtGOF] *
-                                dLdLnTauGO[obsFitUseGO[hasExtGOF]]))) / unitDict['lnTauUnit']
-
-                    partialArray[self.fgcmPars.nFitPars +
-                                 self.fgcmPars.parExternalLnTauScaleLoc] += 1
-=======
                     raise NotImplementedError("external tau not implemented.")
->>>>>>> 8187ba0d
 
                 ###########
                 ## Tau No External
@@ -1479,9 +1433,6 @@
                 noExtGOFG, = np.where(~self.fgcmPars.externalTauFlag[obsExpIndexGOF[indGOF]])
 
                 # lnTau Nightly Intercept
-<<<<<<< HEAD
-                np.add.at(partialArray[self.fgcmPars.parLnTauInterceptLoc:
-=======
 
                 sumNumerator[:, :, :] = 0.0
                 add_at_3d(sumNumerator,
@@ -1499,7 +1450,6 @@
                                                                 expNightIndexGOFI[noExtGOFG]] *
                                                    objMagStdMeanErr2GO[obsFitUseGOI[noExtGOFG]])
                 add_at_1d(partialArray[self.fgcmPars.parLnTauInterceptLoc:
->>>>>>> 8187ba0d
                                            (self.fgcmPars.parLnTauInterceptLoc+
                                             self.fgcmPars.nCampaignNights)],
                           expNightIndexGOF[noExtGOF],
@@ -1534,9 +1484,6 @@
                                  uRefNightIndexNoExt] += 1
 
                 # lnTau nightly slope
-<<<<<<< HEAD
-                np.add.at(partialArray[self.fgcmPars.parLnTauSlopeLoc:
-=======
 
                 dLdLnTauSlopeGOFI = self.fgcmPars.expDeltaUT[obsExpIndexGOF[indGOF]] * dLdLnTauGO[obsFitUseGOI]
                 sumNumerator[:, :, :] = 0.0
@@ -1554,7 +1501,6 @@
                                                                 expNightIndexGOFI[noExtGOFG]] *
                                                    objMagStdMeanErr2GO[obsFitUseGOI[noExtGOFG]])
                 add_at_1d(partialArray[self.fgcmPars.parLnTauSlopeLoc:
->>>>>>> 8187ba0d
                                            (self.fgcmPars.parLnTauSlopeLoc+
                                             self.fgcmPars.nCampaignNights)],
                           expNightIndexGOF[noExtGOF],
